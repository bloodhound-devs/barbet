from typing import TYPE_CHECKING
from pathlib import Path
from enum import Enum
from collections import defaultdict
from rich.console import Console
from rich.progress import track
from torchapp import TorchApp, Param, method, main, tool


if TYPE_CHECKING:
    from collections.abc import Iterable
    from torchmetrics import Metric
    from hierarchicalsoftmax import SoftmaxNode
    from torch import nn
    import lightning as L
    import pandas as pd


console = Console()


class ImageFormat(str, Enum):
    """The image format to use for the output images."""

    NONE = ""
    PNG = "png"
    JPG = "jpg"
    SVG = "svg"
    PDF = "pdf"
    DOT = "dot"

    def __str__(self):
        return self.value

    def __bool__(self) -> bool:
        """Returns True if the image format is not empty."""
        return self.value != ""


class Barbet(TorchApp):
    @method
    def setup(
        self,
        memmap: str = None,
        memmap_index: str = None,
        treedict: str = None,
        in_memory: bool = False,
        tip_alpha: float = None,
    ) -> None:
        if not treedict:
            raise ValueError("treedict is required")
        if not memmap:
            raise ValueError("memmap is required")
        if not memmap_index:
            raise ValueError("memmap_index is required")

        from hierarchicalsoftmax import TreeDict
        import numpy as np
        from barbet.data import read_memmap

        print(f"Loading treedict {treedict}")
        individual_treedict = TreeDict.load(treedict)
        self.treedict = TreeDict(
            classification_tree=individual_treedict.classification_tree
        )

        # Sets the loss weighting for the tips
        if tip_alpha:
            for tip in self.treedict.classification_tree.leaves:
                tip.parent.alpha = tip_alpha

        print("Loading memmap")
        self.accession_to_array_index = defaultdict(list)
        with open(memmap_index) as f:
            for key_index, key in enumerate(f):
                key = key.strip()
                accession = key.strip().split("/")[0]

                if len(self.accession_to_array_index[accession]) == 0:
                    self.treedict[accession] = individual_treedict[key]

                self.accession_to_array_index[accession].append(key_index)
        count = key_index + 1
        self.array = read_memmap(memmap, count)

        # If there's enough memory, then read into RAM
        if in_memory:
            self.array = np.array(self.array)

        self.classification_tree = self.treedict.classification_tree
        assert self.classification_tree is not None

        # Get list of gene families
        family_ids = set()
        for accession in self.treedict:
            gene_id = accession.split("/")[-1]
            family_ids.add(gene_id)

        self.gene_id_dict = {
            family_id: index for index, family_id in enumerate(sorted(family_ids))
        }

    @method
    def model(
        self,
        features: int = 768,
        intermediate_layers: int = 2,
        growth_factor: float = 2.0,
        attention_size: int = 512,
    ) -> "nn.Module":
        from barbet.models import BarbetModel

        return BarbetModel(
            classification_tree=self.classification_tree,
            features=features,
            intermediate_layers=intermediate_layers,
            growth_factor=growth_factor,
            attention_size=attention_size,
        )

    # @method
    # def input_count(self) -> int:
    #     return 1

    @method
    def loss_function(self):
        # def dummy_loss(prediction, target):
        #     return prediction[0,0] * 0.0
        #     # return prediction.mean() * 0.0
        # return dummy_loss # hack
        from hierarchicalsoftmax import HierarchicalSoftmaxLoss

        return HierarchicalSoftmaxLoss(root=self.classification_tree)

    @method
    def metrics(self) -> "list[tuple[str,Metric]]":
        from hierarchicalsoftmax.metrics import RankAccuracyTorchMetric
        from barbet.data import RANKS

        rank_accuracy = RankAccuracyTorchMetric(
            root=self.classification_tree,
            ranks={1 + i: rank for i, rank in enumerate(RANKS)},
        )

        return [("rank_accuracy", rank_accuracy)]

    @method
    def data(
        self,
        max_items: int = 0,
        num_workers: int = 4,
        validation_partition: int = 0,
        batch_size: int = 4,
        test_partition: int = -1,
        seq_count: int = 32,
        train_all: bool = False,
    ) -> "Iterable|L.LightningDataModule":
        from barbet.data import BarbetDataModule

        return BarbetDataModule(
            array=self.array,
            accession_to_array_index=self.accession_to_array_index,
            treedict=self.treedict,
            gene_id_dict=self.gene_id_dict,
            max_items=max_items,
            batch_size=batch_size,
            num_workers=num_workers,
            validation_partition=validation_partition,
            test_partition=test_partition,
            seq_count=seq_count,
            train_all=train_all,
        )

    @method
    def extra_hyperparameters(self, embedding_model: str = "") -> dict:
        """Extra hyperparameters to save with the module."""
        assert embedding_model, "Please provide an embedding model."
        from barbet.embeddings.esm import ESMEmbedding

        embedding_model = embedding_model.lower()
        if embedding_model.startswith("esm"):
            layers = embedding_model[3:].strip()
            embedding_model = ESMEmbedding()
            embedding_model.setup(layers=layers)
        else:
            raise ValueError(f"Cannot understand embedding model: {embedding_model}")

        return dict(
            embedding_model=embedding_model,
            classification_tree=self.treedict.classification_tree,
            gene_id_dict=self.gene_id_dict,
        )

    @method
    def prediction_dataloader(
        self,
        module,
        genome_path: Path,
        markers: list[Path], 
        batch_size: int = Param(
            64, help="The batch size for the prediction dataloader."
        ),
        num_workers: int = 0,
        repeats: int = Param(
            2,
            help="The minimum number of times to use each protein embedding in the prediction.",
        ),
        **kwargs,
    ) -> "Iterable":
        import torch
        import numpy as np
        from torch.utils.data import DataLoader
        from barbet.data import BarbetPredictionDataset
       
        # Get hyperparameters from checkpoint
        seq_count = module.hparams.get("seq_count", 32)
        self.classification_tree = module.hparams.classification_tree

<<<<<<< HEAD
        genomes = dict()
        genomes[genome_path.stem] = str(genome_path)

        # TODO extract domain from the barbet model
=======
        # or use extract it from the barbet model
>>>>>>> bf440bd5
        domain = "bac120"
        # domain = "ar53" if len(module.hparams.gene_id_dict) == 53 else "bac120"

        #######################
        # Create Embeddings
        #######################
        embeddings = []
        accessions = []

        fastas = markers[domain]
        for fasta in track(
            fastas, description="[cyan]Embedding...  ", total=len(fastas)
        ):
            # read the fasta file sequence remove the header
            fasta = Path(fasta)
            seq = fasta.read_text().split("\n")[1]
            vector = module.hparams.embedding_model(seq)
            if vector is not None and not torch.isnan(vector).any():
                vector = vector.cpu().detach().clone().numpy()
                embeddings.append(vector)

                gene_family_id = fasta.stem
                accession = f"{genome_path.stem}/{gene_family_id}"
                accessions.append(accession)

            del vector

        embeddings = np.asarray(embeddings).astype(np.float16)

        self.prediction_dataset = BarbetPredictionDataset(
            array=embeddings,
            accessions=accessions,
            seq_count=seq_count,
            repeats=repeats,
            seed=42,
        )
        dataloader = DataLoader(
            self.prediction_dataset,
            batch_size=batch_size,
            num_workers=num_workers,
            shuffle=False,
        )

        return dataloader

    def node_to_str(self, node: "SoftmaxNode") -> str:
        """
        Converts the node to a string
        """
        return str(node).split(",")[-1].strip()

    @method
    def output_results(
        self,
        results,
        genome_path: Path,
        threshold: float = Param(
            default=0.0, help="The threshold value for making hierarchical predictions."
        ),
        image_format: ImageFormat = Param(
            default="", help="A path to output the results as images."
        ),
        image_threshold: float = 0.005,
        greedy_only: bool = True,
        **kwargs,
    ) -> "pd.DataFrame":
        import torch
        import pandas as pd
        from hierarchicalsoftmax.inference import (
            node_probabilities,
            greedy_predictions,
            render_probabilities,
        )

        assert self.classification_tree
        assert self.classification_tree.layer_size == results.shape[-1]

        # Average results across all stacks
        results = results.mean(axis=0, keepdims=True)

        classification_probabilities = node_probabilities(
            results, root=self.classification_tree
        )

        node_list = self.classification_tree.node_list_softmax
        category_names = [
            self.node_to_str(node) for node in node_list if not node.is_root
        ]

        results_df = pd.DataFrame(
            classification_probabilities.numpy(), columns=category_names
        )

        classification_probabilities = torch.as_tensor(
            results_df[category_names].to_numpy()
        )

        # get greedy predictions which can use the raw activation or the softmax probabilities
        predictions = greedy_predictions(
            classification_probabilities,
            root=self.classification_tree,
            threshold=threshold,
        )

        results_df["greedy_prediction"] = [
            self.node_to_str(node) for node in predictions
        ]

        def get_prediction_probability(row):
            prediction = row["greedy_prediction"]
            if prediction in row:
                return row[prediction]
            return 1.0

        results_df["probability"] = results_df.apply(get_prediction_probability, axis=1)
        results_df["name"] = [genome_path.name]

        # Reorder columns
        results_df = results_df[
            ["name", "greedy_prediction", "probability"] + category_names
        ]

        # Output images
        if image_format:
            console.print(
                f"Writing inference probability renders to: {self.output_dir}"
            )
            output_dir = Path(self.output_dir)
            image_paths = [output_dir / f"{genome_path.name}.{image_format}"]
            render_probabilities(
                root=self.classification_tree,
                filepaths=image_paths,
                probabilities=classification_probabilities,
                predictions=predictions,
                threshold=image_threshold,
            )

        if greedy_only:
            results_df = results_df[["name", "greedy_prediction", "probability"]]

        return results_df

    @main(
        "load_checkpoint",
        "prediction_trainer",
        "prediction_dataloader",
        "output_results",
    )
    def predict(
        self,
        input: list[Path] = Param(
            default=...,
            help="FASTA files or directories of FASTA files. Requires genome in an individual FASTA file."
        ),
        output_dir: Path = Param("output", help="A path to the output directory."),
        output_csv: Path = Param(
            default=None, help="A path to output the results as a CSV."
        ),
<<<<<<< HEAD
        overwrite: bool = False,
=======
        greedy_only: bool = True,
        cpus: int = Param(
            1, help="The number of CPUs to use to extract the single copy markers."
        ),
        pfam_db: str = Param(
            "https://data.ace.uq.edu.au/public/gtdbtk/release95/markers/pfam/Pfam-A.hmm",
            help="The Pfam database to use.",
        ),
        tigr_db: str = Param(
            "https://data.ace.uq.edu.au/public/gtdbtk/release95/markers/tigrfam/tigrfam.hmm",
            help="The TIGRFAM database to use.",
        ),
>>>>>>> bf440bd5
        **kwargs,
    ):
        """Barbet is a tool for assigning taxonomic labels to genomes using Machine Learning."""
        import torch
        import pandas as pd
        from itertools import chain
        from barbet.markers import extract_markers_genes

        # Get list of files
        files = []
        if isinstance(input, (str, Path)):
            input = [input]
        assert len(input) > 0, "No input files provided."
        for path in input:
            if path.is_dir():
                for file in chain(
                    path.rglob("*.fa"),
                    path.rglob("*.fasta"),
                    path.rglob("*.fna"),
                    path.rglob("*.fa.gz"),
                    path.rglob("*.fasta.gz"),
                    path.rglob("*.fna.gz"),
                ):
                    files.append(file)
            elif path.is_file():
                files.append(path)

        # Check if any files were found
        if len(files) == 0:
            raise ValueError(
                f"No files found in {input}. Please provide a directory or a list of files."
            )

        # Check if output directory exists
        self.output_dir = Path(output_dir)
        output_csv = output_csv or self.output_dir / "barbet-predictions.csv"
        output_csv = Path(output_csv)
        output_csv.parent.mkdir(exist_ok=True, parents=True)
        console.print(
            f"Writing results for {len(files)} genome{'s' if len(files) > 1 else ''} to '{output_csv}'"
        )

        ####################
        # Extract single copy marker genes
        ####################
        markers_gene_map = extract_markers_genes(
            genomes={file.stem: str(file) for file in files},
            out_dir=str(self.output_dir),
            cpus=cpus,
            force=True,
            pfam_db=self.process_location(pfam_db),
            tigr_db=self.process_location(tigr_db),
        )

        # Load the model
        module = self.load_checkpoint(**kwargs)
        trainer = self.prediction_trainer(module, **kwargs)

        # Make predictions for each file
        total_df = None
        for genome_path, maker_genes in markers_gene_map.items():
            prediction_dataloader = self.prediction_dataloader(module, Path(genome_path), maker_genes, **kwargs)
            results = trainer.predict(module, dataloaders=prediction_dataloader)
            results = torch.cat(results, dim=0)
            results_df = self.output_results(results, Path(genome_path), **kwargs)

            if total_df is None:
                total_df = results_df
                if output_csv:
                    results_df.to_csv(output_csv, index=False)
            else:
                total_df = pd.concat([total_df, results_df], axis=0).reset_index(drop=True)

                if output_csv:
                    results_df.to_csv(output_csv, mode="a", header=False, index=False)

        console.print(total_df[["name", "greedy_prediction", "probability"]])
        console.print(f"Saved to: '{output_csv}'")
        return total_df

    @tool(
        "load_checkpoint",
        "prediction_trainer",
        "prediction_dataloader_memmap",
        "output_results",
    )
    def predict_memmap(
        self,
        output_csv: Path = Param(
            default=None, help="A path to output the results as a CSV."
        ),
        **kwargs,
    ):
        """Barbet is a tool for assigning taxonomic labels to genomes using Machine Learning."""
        import torch

        module = self.load_checkpoint(**kwargs)
        trainer = self.prediction_trainer(module, **kwargs)
        prediction_dataloader = self.prediction_dataloader_memmap(module, **kwargs)

        results_list = trainer.predict(module, dataloaders=prediction_dataloader)

        if not results_list:
            return None

        results = torch.cat(results_list, dim=0)
        results_df = self.output_results(results, **kwargs)
        results_df.to_csv(output_csv, index=False)
        return results_df
    
    @method
    def prediction_dataloader_memmap(
        self,
        module,
        memmap:Path = None,
        memmap_index:Path = None,

        batch_size: int = Param(
            64, help="The batch size for the prediction dataloader."
        ),
        num_workers: int = 0,
        repeats: int = Param(
            2,
            help="The minimum number of times to use each protein embedding in the prediction.",
        ),
        treedict:Path=None,
        treedict_partition:int=None,
        **kwargs,
    ) -> "Iterable":
        from barbet.data import read_memmap
        from torch.utils.data import DataLoader
        from barbet.data import BarbetPredictionDataset
        
        accessions = memmap_index.read_text().strip().split("\n")
        count = len(memmap_index)
        array = read_memmap(memmap, count)

        # Get hyperparameters from checkpoint
        seq_count = module.hparams.get("seq_count", 32)
        self.classification_tree = module.hparams.classification_tree

        # If treedict is provided, then we filter the accessions to only those that are in the treedict
        species_filter = None
        if treedict is None and treedict_partition is not None:
            print("If you provide a `treedict_partition` then you must also provide a `treedict`")
        if treedict is not None and treedict_partition is None:
            print("If you provide a `treedict` then you must also provide a `treedict_partition`")
        if treedict and treedict_partition:
            from hierarchicalsoftmax import TreeDict

            species_filter = set()
            treedict = TreeDict.load(treedict)
            for accession, details in self.treedict.items():
                partition = details.partition
                if partition == treedict_partition:
                    species_filter.add(accession.split("/")[0])

        self.prediction_dataset = BarbetPredictionDataset(
            array=array,
            accessions=accessions,
            seq_count=seq_count,
            repeats=repeats,
            species_filter=species_filter,
            seed=42,
        )
        dataloader = DataLoader(
            self.prediction_dataset,
            batch_size=batch_size,
            num_workers=num_workers,
            shuffle=False,
        )

        return dataloader<|MERGE_RESOLUTION|>--- conflicted
+++ resolved
@@ -216,14 +216,7 @@
         seq_count = module.hparams.get("seq_count", 32)
         self.classification_tree = module.hparams.classification_tree
 
-<<<<<<< HEAD
-        genomes = dict()
-        genomes[genome_path.stem] = str(genome_path)
-
         # TODO extract domain from the barbet model
-=======
-        # or use extract it from the barbet model
->>>>>>> bf440bd5
         domain = "bac120"
         # domain = "ar53" if len(module.hparams.gene_id_dict) == 53 else "bac120"
 
@@ -382,10 +375,6 @@
         output_csv: Path = Param(
             default=None, help="A path to output the results as a CSV."
         ),
-<<<<<<< HEAD
-        overwrite: bool = False,
-=======
-        greedy_only: bool = True,
         cpus: int = Param(
             1, help="The number of CPUs to use to extract the single copy markers."
         ),
@@ -397,7 +386,6 @@
             "https://data.ace.uq.edu.au/public/gtdbtk/release95/markers/tigrfam/tigrfam.hmm",
             help="The TIGRFAM database to use.",
         ),
->>>>>>> bf440bd5
         **kwargs,
     ):
         """Barbet is a tool for assigning taxonomic labels to genomes using Machine Learning."""
